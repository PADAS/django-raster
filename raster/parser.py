--- conflicted
+++ resolved
@@ -257,11 +257,7 @@
                 self.log('Dataset already in SRID {0}, skipping transform'.format(WEB_MERCATOR_SRID))
             else:
                 self.log('Transforming raster to SRID {0}'.format(WEB_MERCATOR_SRID))
-<<<<<<< HEAD
-                self.dataset = self.dataset.transform(WEB_MERCATOR_SRID)#, compress=self.compress)
-=======
                 self.dataset = self.dataset.transform(WEB_MERCATOR_SRID)
->>>>>>> df30ba3a
 
             # Compute max zoom at the web mercator projection
             max_zoom = tiler.closest_zoomlevel(
